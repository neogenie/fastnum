--- conflicted
+++ resolved
@@ -1,10 +1,6 @@
 [package]
 name = "fastnum"
-<<<<<<< HEAD
 version = "0.2.0"
-=======
-version = "0.1.13"
->>>>>>> b35b6a35
 edition = "2021"
 authors = ["Neo"]
 description = "Fast decimal numbers library"
@@ -22,12 +18,8 @@
 categories = ["mathematics", "science", "no-std"]
 license = "MIT OR Apache-2.0"
 autobenches = false
-<<<<<<< HEAD
+exclude = ["examples/*", "benchmark/*"]
 rust-version = "1.83"
-=======
-exclude = ["examples/*", "benchmark/*"]
-rust-version = "1.82"
->>>>>>> b35b6a35
 
 [lib]
 bench = false
