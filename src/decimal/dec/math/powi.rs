--- conflicted
+++ resolved
@@ -65,16 +65,7 @@
             ),
         )
     } else {
-<<<<<<< HEAD
-        powi_integral(
-            d.digits,
-            d.exponent(),
-            d.cb.set_flags(flags),
-            n as u32,
-        )
-=======
         powi_integral(d.digits, d.exponent(), d.cb.set_flags(flags), n as u32)
->>>>>>> b35b6a35
     }
 }
 
