use crate::{
    decimal::{Decimal, RoundingMode::*},
    int::UInt,
};

type D<const N: usize> = Decimal<N>;

#[inline]
pub(crate) const fn round<const N: usize>(d: &mut D<N>) {
    let digit = d.cb.take_round_reminder();

<<<<<<< HEAD
    if digit != 0 {
        if match d.cb.get_context().rounding_mode() {
            Up => true,
            Down => false,
            Ceiling => !d.cb.is_negative(),
            Floor => d.cb.is_negative(),
            HalfUp => digit >= 5,
            HalfDown => digit > 5,
            HalfEven => {
                if digit > 5 {
                    true
                } else if digit == 5 {
                    let last_digit = d.digits.digits()[0];
                    let last_bit = last_digit & 0x0000_0000_0000_0001_u64;
                    last_bit != 0
                } else {
                    false
=======
        if digit != 0
            && match d.cb.context().rounding_mode() {
                Up => true,
                Down => false,
                Ceiling => !d.cb.is_negative(),
                Floor => d.cb.is_negative(),
                HalfUp => digit >= 5,
                HalfDown => digit > 5,
                HalfEven => {
                    if digit > 5 {
                        true
                    } else if digit == 5 {
                        let last_digit = d.digits.digits()[0];
                        let last_bit = last_digit & 0x0000_0000_0000_0001_u64;
                        last_bit != 0
                    } else {
                        false
                    }
>>>>>>> 2f5f959f
                }
            }
        {
            if d.digits.eq(&UInt::MAX) {
                d.digits = d.digits.strict_div(UInt::TEN);
                d.cb.dec_scale(1);
            }

            d.digits = d.digits.strict_add(UInt::ONE);
        }
    }
}<|MERGE_RESOLUTION|>--- conflicted
+++ resolved
@@ -9,25 +9,6 @@
 pub(crate) const fn round<const N: usize>(d: &mut D<N>) {
     let digit = d.cb.take_round_reminder();
 
-<<<<<<< HEAD
-    if digit != 0 {
-        if match d.cb.get_context().rounding_mode() {
-            Up => true,
-            Down => false,
-            Ceiling => !d.cb.is_negative(),
-            Floor => d.cb.is_negative(),
-            HalfUp => digit >= 5,
-            HalfDown => digit > 5,
-            HalfEven => {
-                if digit > 5 {
-                    true
-                } else if digit == 5 {
-                    let last_digit = d.digits.digits()[0];
-                    let last_bit = last_digit & 0x0000_0000_0000_0001_u64;
-                    last_bit != 0
-                } else {
-                    false
-=======
         if digit != 0
             && match d.cb.context().rounding_mode() {
                 Up => true,
@@ -46,7 +27,6 @@
                     } else {
                         false
                     }
->>>>>>> 2f5f959f
                 }
             }
         {
